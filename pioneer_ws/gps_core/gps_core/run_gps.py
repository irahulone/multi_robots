--- conflicted
+++ resolved
@@ -83,11 +83,6 @@
         
         # Publisher
         self.gps_publisher = self.create_publisher(NavSatFix, f'/{self.robot_id}/gps1', 1)
-<<<<<<< HEAD
-        timer_period = 0.25  # seconds
-        self.timer = self.create_timer(timer_period, self.timer_callback)
-
-=======
         
         # Initialize GPS connection
         self._initialize_gps_connection()
@@ -267,7 +262,6 @@
         if not self.connection_healthy:
             self._attempt_reconnection()
     
->>>>>>> 7965d2b8
     def timer_callback(self):
         """Enhanced timer callback with error recovery"""
         msg = NavSatFix()
