--- conflicted
+++ resolved
@@ -136,11 +136,7 @@
                     break
         except Exception as e:
             self.get_logger().error(f"Invalid mode received: {msg.data}")
-<<<<<<< HEAD
-            
-=======
-
->>>>>>> 0fec4e26
+            
     def joy_en_callback(self, msg: Bool) -> None:
         """Handle joystick enable signal and route commands."""
         try:
